--- conflicted
+++ resolved
@@ -121,10 +121,7 @@
     { name = "psutil" },
     { name = "pyarrow" },
     { name = "pydantic" },
-<<<<<<< HEAD
     { name = "python-dotenv" },
-=======
->>>>>>> 1128bcba
     { name = "scikit-learn" },
     { name = "scipy" },
 ]
@@ -142,15 +139,10 @@
     { name = "delta-spark" },
     { name = "marvelous" },
     { name = "pre-commit" },
-<<<<<<< HEAD
     { name = "pydantic-settings" },
     { name = "pyspark" },
     { name = "pytest" },
     { name = "pytest-cov" },
-=======
-    { name = "pyspark" },
-    { name = "pytest" },
->>>>>>> 1128bcba
 ]
 
 [package.metadata]
@@ -165,13 +157,8 @@
     { name = "ipykernel", marker = "extra == 'dev'", specifier = ">=6.29.5,<7" },
     { name = "lightgbm", specifier = "==4.5.0" },
     { name = "loguru", specifier = "==0.7.3" },
-<<<<<<< HEAD
     { name = "marvelous", marker = "extra == 'dev'", git = "https://github.com/end-to-end-mlops-databricks-3/marvelous.git?rev=0.1.0" },
     { name = "marvelous", marker = "extra == 'test'", git = "https://github.com/end-to-end-mlops-databricks-3/marvelous.git?rev=0.1.0" },
-=======
-    { name = "marvelous", marker = "extra == 'dev'", git = "https://github.com/end-to-end-mlops-databricks-3/marvelous?rev=0.1.0" },
-    { name = "marvelous", marker = "extra == 'test'", git = "https://github.com/end-to-end-mlops-databricks-3/marvelous?rev=0.1.0" },
->>>>>>> 1128bcba
     { name = "matplotlib", specifier = "==3.9.2" },
     { name = "mlflow", specifier = "==2.17.0" },
     { name = "numpy", specifier = "==1.26.4" },
@@ -182,18 +169,12 @@
     { name = "psutil", specifier = "==6.0.0" },
     { name = "pyarrow", specifier = "==14.0.1" },
     { name = "pydantic", specifier = "==2.9.2" },
-<<<<<<< HEAD
     { name = "pydantic-settings", marker = "extra == 'test'", specifier = ">=2.8.1" },
     { name = "pyspark", marker = "extra == 'test'", specifier = "==3.5.5" },
     { name = "pytest", marker = "extra == 'dev'", specifier = ">=8.3.4,<9" },
     { name = "pytest", marker = "extra == 'test'", specifier = ">=8.3.5" },
     { name = "pytest-cov", marker = "extra == 'test'", specifier = ">=6.1.0" },
     { name = "python-dotenv", specifier = ">=1.1.0" },
-=======
-    { name = "pyspark", marker = "extra == 'test'", specifier = "==3.5.3" },
-    { name = "pytest", marker = "extra == 'dev'", specifier = ">=8.3.4,<9" },
-    { name = "pytest", marker = "extra == 'test'", specifier = ">=8.3.5" },
->>>>>>> 1128bcba
     { name = "scikit-learn", specifier = "==1.5.2" },
     { name = "scipy", specifier = "==1.14.1" },
 ]
