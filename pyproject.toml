[project]
name = "bank_marketing"
description = "MLOps with Databricks course"
requires-python = ">=3.11, <3.12"
dependencies = ["mlflow==2.17.0",
                "cffi==1.17.1",
                "cloudpickle==3.1.0",
                "matplotlib==3.9.2",
                "numpy==1.26.4",
                "pandas==2.2.3",
                "psutil==6.0.0",
                "pyarrow==14.0.1",
                "scikit-learn==1.5.2",
                "lightgbm==4.5.0",
                "scipy==1.14.1",
                "databricks-feature-engineering==0.6",
                "databricks-feature-lookup==1.2.0",
                "databricks-sdk==0.32.0",
                "pydantic==2.9.2",
                "loguru==0.7.3",
                "python-dotenv>=1.1.0",

                ]

dynamic = ['version']

[project.optional-dependencies]
dev = ["databricks-connect==15.4.5",
       "ipykernel>=6.29.5, <7",
       "pip>=24.2",
       "pre-commit>=4.1.0, <5",
       "pytest>=8.3.4, <9",
       "marvelous@git+https://github.com/end-to-end-mlops-databricks-3/marvelous@0.1.0",
<<<<<<< HEAD
    ]
test = [
    "pre-commit>=4.1.0, <5",
=======

    ]
test = [       "pre-commit>=4.1.0, <5",
>>>>>>> 1128bcba
    "delta-spark==3.3.0",
    "pyspark==3.5.5",
    "pytest>=8.3.5",
<<<<<<< HEAD
    "pytest-cov >=6.1.0",
    "pydantic-settings>=2.8.1",
    "marvelous@git+https://github.com/end-to-end-mlops-databricks-3/marvelous@0.1.0",
=======
    "marvelous@git+https://github.com/end-to-end-mlops-databricks-3/marvelous@0.1.0",

>>>>>>> 1128bcba
]

[build-system]
requires = ["setuptools>=72.0"]
build-backend = "setuptools.build_meta"

[tool.setuptools.packages.find]
where =["src"]
include = ["bank_marketing*","infrastructure*"]

[tool.setuptools.dynamic]
version = { file = "version.txt" }

[tool.pytest.ini_options]
testpaths = [ "tests" ]
pythonpath = [ "." ]

# [lint.pydocstyle]
# convention = "sphinx"

[tool.ruff]
line-length = 120
lint.select = [
    "F",    # pyflakes rules
    "E",    # pycodestyle error rules
    "W",    # pycodestyle warning rules
    "B",    # flake8-bugbear rules
    "I",    # isort rules
    "UP",   # pyupgrade rules
    "SIM",  # flake8-simplify rules
    "ERA",  # eradicate rules
    "C",    # pylint convention rules
    "D",    # pydocstyle rules
    "ANN"   # flake8-annotations rules
]
lint.ignore = [
    "D107", # Missing docstring in `__init__`
    "D203", # incorrect-blank-line-before-class
    "D213", # multi-line-summary-second-line
    "E501", # line-too-long
    "C901", # too complex
    "ANN401" # Use of Any
]

[tool.ruff.format]
indent-style = "space"
docstring-code-format = true<|MERGE_RESOLUTION|>--- conflicted
+++ resolved
@@ -31,26 +31,15 @@
        "pre-commit>=4.1.0, <5",
        "pytest>=8.3.4, <9",
        "marvelous@git+https://github.com/end-to-end-mlops-databricks-3/marvelous@0.1.0",
-<<<<<<< HEAD
     ]
 test = [
     "pre-commit>=4.1.0, <5",
-=======
-
-    ]
-test = [       "pre-commit>=4.1.0, <5",
->>>>>>> 1128bcba
     "delta-spark==3.3.0",
     "pyspark==3.5.5",
     "pytest>=8.3.5",
-<<<<<<< HEAD
     "pytest-cov >=6.1.0",
     "pydantic-settings>=2.8.1",
     "marvelous@git+https://github.com/end-to-end-mlops-databricks-3/marvelous@0.1.0",
-=======
-    "marvelous@git+https://github.com/end-to-end-mlops-databricks-3/marvelous@0.1.0",
-
->>>>>>> 1128bcba
 ]
 
 [build-system]
